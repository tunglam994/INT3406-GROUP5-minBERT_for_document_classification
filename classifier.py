import time, random, numpy as np, argparse, sys, re, os
from types import SimpleNamespace
import pandas as pd
import pickle
import csv

import torch
import torch.nn.functional as F
from torch.utils.data import Dataset, DataLoader
from sklearn.metrics import classification_report, f1_score, recall_score, accuracy_score

from tokenizer import BertTokenizer
from bert import BertModel
from extras_utils import get_author_embedding, get_authors_embedding
# from optimizer import AdamW
from torch.optim import AdamW
from tqdm import tqdm
import pandas as pd

import pandas as pd


TQDM_DISABLE=False
# fix the random seed
def seed_everything(seed=11711):
    random.seed(seed)
    np.random.seed(seed)
    torch.manual_seed(seed)
    torch.cuda.manual_seed(seed)
    torch.cuda.manual_seed_all(seed)
    torch.backends.cudnn.benchmark = False
    torch.backends.cudnn.deterministic = True

class BertSentClassifier(torch.nn.Module):
    def __init__(self, config):
        super(BertSentClassifier, self).__init__()
        self.num_labels = config.num_labels
        self.bert = BertModel.from_pretrained('google/bert_uncased_L-4_H-256_A-4')

        # pretrain mode does not require updating bert paramters.
        for param in self.bert.parameters():
            if config.option == 'pretrain':
                param.requires_grad = False
            elif config.option == 'finetune':
                param.requires_grad = True

        self.use_author = config.use_author

        if config.use_author:
            extra_dim = config.author_size
        else:   
            extra_dim = 0
        
        # todo
        # raise NotImplementedError
        self.dropout = torch.nn.Dropout(config.hidden_dropout_prob)
        self.mlp = torch.nn.Sequential(
            torch.nn.Linear(config.hidden_size + extra_dim, 512),
            torch.nn.ReLU(),
            torch.nn.Dropout(0.2),
            torch.nn.Linear(512, 256),
            torch.nn.ReLU(),
            torch.nn.Dropout(0.2),
            torch.nn.Linear(256, config.num_labels)
        )
        self.softmax = torch.nn.LogSoftmax(dim=-1)

    def forward(self, input_ids, attention_mask, author_embedding):
        # todo
        # the final bert contextualize embedding is the hidden state of [CLS] token (the first token)
        # raise NotImplementedError
        output = self.bert(input_ids, attention_mask)
        pooled = output['pooler_output']
        if self.use_author:
            pooled = torch.cat((pooled, author_embedding), 1)
        return self.softmax(self.project(self.dropout(pooled)))

# create a custom Dataset Class to be used for the dataloader
class BertDataset(Dataset):
    def __init__(self, dataset, args):
        self.dataset = dataset
        self.p = args
        self.tokenizer = BertTokenizer.from_pretrained('google/bert_uncased_L-4_H-256_A-4')

    def __len__(self):
        return len(self.dataset)

    def __getitem__(self, idx):
        ele = self.dataset[idx]
        return ele

    def pad_data(self, data):
        sents = [x[0] for x in data]
        labels = [x[1] for x in data]
        author_embedding = torch.stack([x[3] for x in data], dim=0)
        encoding = self.tokenizer(sents, return_tensors='pt', padding=True, truncation=True, max_length=512)
        token_ids = torch.LongTensor(encoding['input_ids'])
        attention_mask = torch.LongTensor(encoding['attention_mask'])
        token_type_ids = torch.LongTensor(encoding['token_type_ids'])
        labels = torch.LongTensor(labels)
        

        return token_ids, token_type_ids, attention_mask, labels, sents, author_embedding

    def collate_fn(self, all_data):
        all_data.sort(key=lambda x: -len(x[2]))  # sort by number of tokens

        batches = []
        num_batches = int(np.ceil(len(all_data) / self.p.batch_size))

        for i in range(num_batches):
            start_idx = i * self.p.batch_size
            data = all_data[start_idx: start_idx + self.p.batch_size]

            token_ids, token_type_ids, attention_mask, labels, sents, author_embedding = self.pad_data(data)
            batches.append({
                'token_ids': token_ids,
                'token_type_ids': token_type_ids,
                'attention_mask': attention_mask,
                'labels': labels,
                'sents': sents,
                'author_embedding': author_embedding
            })

        return batches

<<<<<<< HEAD

# create the data which is a list of (sentence, label, token for the labels)
def create_data(filename, author2embedding_filename='data/author2embedding.pickle', flag='train'):
=======
def create_data(filename, flag='train'):
>>>>>>> c1003a5d
    # specify the tokenizer
    tokenizer = BertTokenizer.from_pretrained('google/bert_uncased_L-4_H-256_A-4')
    num_labels = {}
    data = []

<<<<<<< HEAD
    with open(author2embedding_filename, 'rb') as f:
        author2embedding = pickle.load(f)

=======
>>>>>>> c1003a5d
    label_map = {
        "Children's literature" : 0,
        "Crime Fiction" : 1,
        "Fantasy" : 2,
        "Mystery" : 3,
        "Non-fiction" : 4,
        "Science Fiction" : 5,
        "Suspense" : 6,
        "Young adult literature" : 7
    }

    df = pd.read_csv(filename)
    for _, row in df.iterrows():
        label = label_map[row['Genres']]
        if label not in num_labels:
            num_labels[label] = len(num_labels)
        sent = row['Summary'].lower().strip()
        tokens = tokenizer.tokenize("[CLS] " + sent + " [SEP]")
        book_authors = row['Book Author']
<<<<<<< HEAD
        author_embedding = get_authors_embedding(author2embedding, book_authors)
        data.append((sent, label, tokens, author_embedding))
=======
        data.append((sent, label, tokens))
>>>>>>> c1003a5d
    print(f"load {len(data)} data from {filename}")
    if flag == 'train':
        return data, len(num_labels)
    else:
        return data

def model_eval(dataloader, model, device):
    model.eval() # switch to eval model, will turn off randomness like dropout
    y_true = []
    y_pred = []
    sents = []
    total_loss = 0.0
    num_batches = 0
    for step, batch in enumerate(tqdm(dataloader, desc=f'eval', disable=TQDM_DISABLE)):
        b_ids, b_type_ids, b_mask, b_labels, b_sents, b_author_embedding = batch[0]['token_ids'], batch[0]['token_type_ids'], \
                                                       batch[0]['attention_mask'], batch[0]['labels'], batch[0]['sents'], batch[0]['author_embedding']  

        b_ids = b_ids.to(device)
        b_mask = b_mask.to(device)
        b_author_embedding = b_author_embedding.to(device)
        b_labels = b_labels.to(device)

        logits = model(b_ids, b_mask, b_author_embedding)

        with torch.no_grad():
            loss = F.nll_loss(logits, b_labels.view(-1), reduction='sum') / args.batch_size

        total_loss += loss.item()
        num_batches += 1

        logits = logits.detach().cpu().numpy()
        preds = np.argmax(logits, axis=1).flatten()

        b_labels = b_labels.cpu().numpy().flatten()
        y_true.extend(b_labels)
        y_pred.extend(preds)
        sents.extend(b_sents)

    total_loss = total_loss / num_batches
    f1 = f1_score(y_true, y_pred, average='macro')
    acc = accuracy_score(y_true, y_pred)

    return acc, f1, total_loss, y_pred, y_true, sents

def save_model(model, optimizer, args, config, filepath):
    save_info = {
        'model': model.state_dict(),
        'optim': optimizer.state_dict(),
        'args': args,
        'model_config': config,
        'system_rng': random.getstate(),
        'numpy_rng': np.random.get_state(),
        'torch_rng': torch.random.get_rng_state(),
    }

    torch.save(save_info, filepath)
    print(f"save the model to {filepath}")

def train(args):
    device = torch.device('cuda') if args.use_gpu else torch.device('cpu')
    #### Load data
    # create the data and its corresponding datasets and dataloader
    train_data, num_labels = create_data(args.train,flag='train')
    dev_data = create_data(args.dev, flag='valid')

    train_dataset = BertDataset(train_data, args)
    dev_dataset = BertDataset(dev_data, args)

    train_dataloader = DataLoader(train_dataset, shuffle=True, batch_size=args.batch_size,
                                  collate_fn=train_dataset.collate_fn)
    dev_dataloader = DataLoader(dev_dataset, shuffle=False, batch_size=args.batch_size,
                                collate_fn=dev_dataset.collate_fn)

    config = {'hidden_dropout_prob': args.hidden_dropout_prob,
              'num_labels': num_labels,
              'hidden_size': 256,
              'data_dir': '.',
              'author_size': 200,
              'use_author': args.use_author,
              'option': args.option}

    config = SimpleNamespace(**config)

    model = BertSentClassifier(config)
    if args.pretrained_model is not None:
        save = torch.load(args.pretrained_model)
        print('Loading model from: ', args.pretrained_model)
        model.load_state_dict(save['model'])
        print('Model loaded from: ', args.pretrained_model)
    model = model.to(device)

    lr = args.lr
    optimizer = AdamW(model.parameters(), lr=lr)
    best_dev_acc = 0

    run_filepath = f'{args.output_dir}/run.csv'

    for epoch in range(args.epochs):
        model.train()
        train_loss = 0
        num_batches = 0
        for step, batch in enumerate(tqdm(train_dataloader, desc=f'train-{epoch}', disable=TQDM_DISABLE)):
            b_ids, b_type_ids, b_mask, b_labels, b_sents, b_author_embedding = batch[0]['token_ids'], batch[0]['token_type_ids'], batch[0][
                'attention_mask'], batch[0]['labels'], batch[0]['sents'], batch[0]['author_embedding']

            b_ids = b_ids.to(device)
            b_mask = b_mask.to(device)
            b_author_embedding = b_author_embedding.to(device)
            b_labels = b_labels.to(device)

            optimizer.zero_grad()
            logits = model(b_ids, b_mask, b_author_embedding)
            loss = F.nll_loss(logits, b_labels.view(-1), reduction='sum') / args.batch_size

            loss.backward()
            optimizer.step()

            train_loss += loss.item()
            num_batches += 1

        train_loss = train_loss / (num_batches)

        train_acc, train_f1, eval_train_loss, *_ = model_eval(train_dataloader, model, device)
        dev_acc, dev_f1, dev_loss, *_ = model_eval(dev_dataloader, model, device)

        if dev_acc > best_dev_acc:
            best_dev_acc = dev_acc
            save_model(model, optimizer, args, config, args.save_model_path)

        print(f"epoch {epoch}: train loss :: {train_loss :.3f}, train acc :: {train_acc :.3f}, dev loss :: {dev_loss :.3f}, dev acc :: {dev_acc :.3f}")
        
        # Check if the file already exists to determine whether to write the header
        file_exists = os.path.isfile(run_filepath)
        with open(run_filepath, mode='a', newline='') as file:
            writer = csv.writer(file, delimiter=',')
            if not file_exists:
                writer.writerow(['epoch', 'train_loss', 'train_acc', 'dev_loss', 'dev_acc'])
            writer.writerow([epoch, train_loss, train_acc, dev_loss, dev_acc])


def test(args):
    with torch.no_grad():
        device = torch.device('cuda') if args.use_gpu else torch.device('cpu')
        saved = torch.load(args.save_model_path)
        config = saved['model_config']
        model = BertSentClassifier(config)
        model.load_state_dict(saved['model'])
        model = model.to(device)
        print(f"load model from {args.save_model_path}")
        dev_data = create_data(args.dev, flag='valid')
        dev_dataset = BertDataset(dev_data, args)
        dev_dataloader = DataLoader(dev_dataset, shuffle=False, batch_size=args.batch_size, collate_fn=dev_dataset.collate_fn)

        test_data = create_data(args.test, flag='test')
        test_dataset = BertDataset(test_data, args)
        test_dataloader = DataLoader(test_dataset, shuffle=False, batch_size=args.batch_size, collate_fn=test_dataset.collate_fn)

        dev_acc, dev_f1, dev_loss, dev_pred, dev_true, dev_sents = model_eval(dev_dataloader, model, device)
        test_acc, test_f1, test_loss, test_pred, test_true, test_sents = model_eval(test_dataloader, model, device)

        dev_out = f'{args.output_dir}/dev_result.txt'
        test_out = f'{args.output_dir}/test_result.txt'

        with open(dev_out, "w+", encoding="utf-8") as f:
            print(f"dev acc :: {dev_acc :.3f}")
            for s, t, p in zip(dev_sents, dev_true, dev_pred):
                f.write(f"{s} ||| {t} ||| {p}\n")

        with open(test_out, "w+", encoding="utf-8") as f:
            print(f"test acc :: {test_acc :.3f}")
            for s, t, p in zip(test_sents, test_true, test_pred):
                f.write(f"{s} ||| {t} ||| {p}\n")

        # Define label map
        label_map = {
            0: "Children's literature",
            1: "Crime Fiction",
            2: "Fantasy",
            3: "Mystery",
            4: "Non-fiction",
            5: "Science Fiction",
            6: "Suspense",
            7: "Young adult literature"
        }
        
        # Generate classification report
        dev_report = classification_report(dev_true, dev_pred, target_names=label_map.values(), labels=list(label_map.keys()), digits=3, zero_division=0)
        test_report = classification_report(test_true, test_pred, target_names=label_map.values(), labels=list(label_map.keys()), digits=3, zero_division=0)

        # Save classification report for dev
        dev_report_path = f'{args.output_dir}/dev_report.txt'
        with open(dev_report_path, "w+", encoding="utf-8") as f:
            f.write("Classification Report for Dev Data\n")
            f.write(dev_report)

        # Save classification report for test
        # Save classification report for test
        test_report_path = f'{args.output_dir}/test_report.txt'
        with open(test_report_path, "w+", encoding="utf-8") as f:
            f.write("Classification Report for Test Data\n")
            f.write(test_report)
        print(f"Test report saved to {test_report_path}")

        # Print classification reports for reference
        print("Classification Report for Dev Data:")
        print(dev_report)
        
        print("Classification Report for Test Data:")
        print(test_report)


def get_args():
    parser = argparse.ArgumentParser()
    parser.add_argument("--train", type=str, default="data/cfimdb-train.txt")
    parser.add_argument("--dev", type=str, default="data/cfimdb-dev.txt")
    parser.add_argument("--test", type=str, default="data/cfimdb-test.txt")
    parser.add_argument("--seed", type=int, default=11711)
    parser.add_argument("--epochs", type=int, default=10)
    parser.add_argument("--option", type=str,
                        help='pretrain: the BERT parameters are frozen; finetune: BERT parameters are updated',
                        choices=('pretrain', 'finetune'), default="pretrain")
    parser.add_argument("--pretrained_model", type=str, default=None)
    parser.add_argument("--save_model_path", type=str, default=None)
    parser.add_argument("--use_gpu", action='store_true')
    parser.add_argument("--use_author", action='store_true')
    parser.add_argument("--output_dir", type=str, default="/output")

    # hyper parameters
    parser.add_argument("--batch_size", help='sst: 64, cfimdb: 8 can fit a 12GB GPU', type=int, default=8)
    parser.add_argument("--hidden_dropout_prob", type=float, default=0.3)
    parser.add_argument("--lr", type=float, help="learning rate, default lr for 'pretrain': 1e-3, 'finetune': 1e-5",
                        default=1e-5)

    parser.add_argument("--filepath", type=str, default="kaggle/working")
    args = parser.parse_args()
    print(f"args: {vars(args)}")
    return args

if __name__ == "__main__":
    args = get_args()

    # Ensure the directory exists
    output_folder = f'{args.output_dir}/'
    if not os.path.isdir(output_folder):
        os.makedirs(output_folder)

    if args.save_model_path is None:
        args.save_model_path = f'{args.output_dir}/{args.option}-{args.epochs}-{args.lr}.pt' # save path
    else:
        args.save_model_path = f'{args.output_dir}/{args.save_model_path}' # save path
    seed_everything(args.seed)  # fix the seed for reproducibility
    train(args)
    # test(args)<|MERGE_RESOLUTION|>--- conflicted
+++ resolved
@@ -124,24 +124,16 @@
 
         return batches
 
-<<<<<<< HEAD
-
-# create the data which is a list of (sentence, label, token for the labels)
 def create_data(filename, author2embedding_filename='data/author2embedding.pickle', flag='train'):
-=======
-def create_data(filename, flag='train'):
->>>>>>> c1003a5d
+
     # specify the tokenizer
     tokenizer = BertTokenizer.from_pretrained('google/bert_uncased_L-4_H-256_A-4')
     num_labels = {}
     data = []
 
-<<<<<<< HEAD
     with open(author2embedding_filename, 'rb') as f:
         author2embedding = pickle.load(f)
 
-=======
->>>>>>> c1003a5d
     label_map = {
         "Children's literature" : 0,
         "Crime Fiction" : 1,
@@ -161,12 +153,8 @@
         sent = row['Summary'].lower().strip()
         tokens = tokenizer.tokenize("[CLS] " + sent + " [SEP]")
         book_authors = row['Book Author']
-<<<<<<< HEAD
         author_embedding = get_authors_embedding(author2embedding, book_authors)
         data.append((sent, label, tokens, author_embedding))
-=======
-        data.append((sent, label, tokens))
->>>>>>> c1003a5d
     print(f"load {len(data)} data from {filename}")
     if flag == 'train':
         return data, len(num_labels)
