import time, random, numpy as np, argparse, sys, re, os
from types import SimpleNamespace
import pandas as pd
import pickle
import csv

import torch
import torch.nn.functional as F
from torch.utils.data import Dataset, DataLoader
from sklearn.metrics import classification_report, f1_score, recall_score, accuracy_score

from tokenizer import BertTokenizer
from bert import BertModel
<<<<<<< HEAD
=======
from extras_utils import get_author_embedding, get_authors_embedding
# from optimizer import AdamW
>>>>>>> 4217308a
from torch.optim import AdamW
from tqdm import tqdm

import pandas as pd


TQDM_DISABLE=False
# fix the random seed
def seed_everything(seed=11711):
    random.seed(seed)
    np.random.seed(seed)
    torch.manual_seed(seed)
    torch.cuda.manual_seed(seed)
    torch.cuda.manual_seed_all(seed)
    torch.backends.cudnn.benchmark = False
    torch.backends.cudnn.deterministic = True

class BertSentClassifier(torch.nn.Module):
    def __init__(self, config):
        super(BertSentClassifier, self).__init__()
        self.num_labels = config.num_labels
        self.bert = BertModel.from_pretrained('google/bert_uncased_L-4_H-256_A-4')

        # pretrain mode does not require updating bert paramters.
        for param in self.bert.parameters():
            if config.option == 'pretrain':
                param.requires_grad = False
            elif config.option == 'finetune':
                param.requires_grad = True

<<<<<<< HEAD
=======
        self.use_author = config.use_author

        if config.use_author:
            extra_dim = config.author_size
        else:   
            extra_dim = 0
        
        # todo
        # raise NotImplementedError
>>>>>>> 4217308a
        self.dropout = torch.nn.Dropout(config.hidden_dropout_prob)
        self.mlp = torch.nn.Sequential(
            torch.nn.Linear(config.hidden_size + extra_dim, 512),
            torch.nn.ReLU(),
            torch.nn.Dropout(0.2),
            torch.nn.Linear(512, 256),
            torch.nn.ReLU(),
            torch.nn.Dropout(0.2),
            torch.nn.Linear(256, config.num_labels)
        )
        self.softmax = torch.nn.LogSoftmax(dim=-1)

<<<<<<< HEAD
    def forward(self, input_ids, attention_mask):
=======
    def forward(self, input_ids, attention_mask, author_embedding):
        # todo
        # the final bert contextualize embedding is the hidden state of [CLS] token (the first token)
        # raise NotImplementedError
>>>>>>> 4217308a
        output = self.bert(input_ids, attention_mask)
        pooled = output['pooler_output']

        if self.use_author:
            pooled = torch.cat((pooled, author_embedding), 1)
            
        # return self.softmax(self.project(self.dropout(pooled)))
        return self.softmax(self.mlp(self.dropout(pooled)))

class BertDataset(Dataset):
    def __init__(self, dataset, args):
        self.dataset = dataset
        self.p = args
        self.tokenizer = BertTokenizer.from_pretrained('google/bert_uncased_L-4_H-256_A-4')

    def __len__(self):
        return len(self.dataset)

    def __getitem__(self, idx):
        ele = self.dataset[idx]
        return ele

    def pad_data(self, data):
        sents = [x[0] for x in data]
        labels = [x[1] for x in data]
        author_embedding = torch.stack([x[3] for x in data], dim=0)
        encoding = self.tokenizer(sents, return_tensors='pt', padding=True, truncation=True, max_length=512)
        token_ids = torch.LongTensor(encoding['input_ids'])
        attention_mask = torch.LongTensor(encoding['attention_mask'])
        token_type_ids = torch.LongTensor(encoding['token_type_ids'])
        labels = torch.LongTensor(labels)
        

        return token_ids, token_type_ids, attention_mask, labels, sents, author_embedding

    def collate_fn(self, all_data):
        all_data.sort(key=lambda x: -len(x[2]))  # sort by number of tokens

        batches = []
        num_batches = int(np.ceil(len(all_data) / self.p.batch_size))

        for i in range(num_batches):
            start_idx = i * self.p.batch_size
            data = all_data[start_idx: start_idx + self.p.batch_size]

            token_ids, token_type_ids, attention_mask, labels, sents, author_embedding = self.pad_data(data)
            batches.append({
                'token_ids': token_ids,
                'token_type_ids': token_type_ids,
                'attention_mask': attention_mask,
                'labels': labels,
                'sents': sents,
                'author_embedding': author_embedding
            })

        return batches

# def create_data(filename, flag='train'):
#     tokenizer = BertTokenizer.from_pretrained('google/bert_uncased_L-4_H-256_A-4')
#     num_labels = {}
#     data = []

#     with open(filename, 'r',  encoding='utf-8') as fp:
#         for line in fp:
#             label, org_sent = line.split(' ||| ')
#             sent = org_sent.lower().strip()
#             tokens = tokenizer.tokenize("[CLS] " + sent + " [SEP]")
#             label = int(label.strip())
#             if label not in num_labels:
#                 num_labels[label] = len(num_labels)
#             data.append((sent, label, tokens))
#     print(f"load {len(data)} data from {filename}")
#     if flag == 'train':
#         return data, len(num_labels)
#     else:
#         return data

<<<<<<< HEAD
def create_data(filename, flag='train'):
=======
# create the data which is a list of (sentence, label, token for the labels)
def create_data(filename, author2embedding_filename='data/author2embedding.pickle', flag='train'):
>>>>>>> 4217308a
    # specify the tokenizer
    tokenizer = BertTokenizer.from_pretrained('google/bert_uncased_L-4_H-256_A-4')
    num_labels = {}
    data = []

<<<<<<< HEAD
=======
    with open(author2embedding_filename, 'rb') as f:
        author2embedding = pickle.load(f)

>>>>>>> 4217308a
    label_map = {
        "Children's literature" : 0,
        "Crime Fiction" : 1,
        "Fantasy" : 2,
        "Mystery" : 3,
        "Non-fiction" : 4,
        "Science Fiction" : 5,
        "Suspense" : 6,
        "Young adult literature" : 7
    }

    df = pd.read_csv(filename)
    for _, row in df.iterrows():
        label = label_map[row['Genres']]
        if label not in num_labels:
            num_labels[label] = len(num_labels)
        sent = row['Summary'].lower().strip()
        tokens = tokenizer.tokenize("[CLS] " + sent + " [SEP]")
        book_authors = row['Book Author']
<<<<<<< HEAD
        data.append((sent, label, tokens))
=======
        author_embedding = get_authors_embedding(author2embedding, book_authors)
        data.append((sent, label, tokens, author_embedding))
>>>>>>> 4217308a
    print(f"load {len(data)} data from {filename}")
    if flag == 'train':
        return data, len(num_labels)
    else:
        return data

def model_eval(dataloader, model, device):
    model.eval() # switch to eval model, will turn off randomness like dropout
    y_true = []
    y_pred = []
    sents = []
    total_loss = 0.0
    num_batches = 0
    for step, batch in enumerate(tqdm(dataloader, desc=f'eval', disable=TQDM_DISABLE)):
        b_ids, b_type_ids, b_mask, b_labels, b_sents, b_author_embedding = batch[0]['token_ids'], batch[0]['token_type_ids'], \
                                                       batch[0]['attention_mask'], batch[0]['labels'], batch[0]['sents'], batch[0]['author_embedding']  

        b_ids = b_ids.to(device)
        b_mask = b_mask.to(device)
        b_author_embedding = b_author_embedding.to(device)
        b_labels = b_labels.to(device)

        logits = model(b_ids, b_mask, b_author_embedding)

        with torch.no_grad():
            loss = F.nll_loss(logits, b_labels.view(-1), reduction='sum') / args.batch_size

        total_loss += loss.item()
        num_batches += 1

        logits = logits.detach().cpu().numpy()
        preds = np.argmax(logits, axis=1).flatten()

        b_labels = b_labels.cpu().numpy().flatten()
        y_true.extend(b_labels)
        y_pred.extend(preds)
        sents.extend(b_sents)

    total_loss = total_loss / num_batches
    f1 = f1_score(y_true, y_pred, average='macro')
    acc = accuracy_score(y_true, y_pred)

    return acc, f1, total_loss, y_pred, y_true, sents

def save_model(model, optimizer, args, config, filepath):
    save_info = {
        'model': model.state_dict(),
        'optim': optimizer.state_dict(),
        'args': args,
        'model_config': config,
        'system_rng': random.getstate(),
        'numpy_rng': np.random.get_state(),
        'torch_rng': torch.random.get_rng_state(),
    }

    torch.save(save_info, filepath)
    print(f"save the model to {filepath}")

def train(args):
    device = torch.device('cuda') if args.use_gpu else torch.device('cpu')
<<<<<<< HEAD

    train_data, num_labels = create_data(args.train, 'train')
    dev_data = create_data(args.dev, 'valid')
=======
    #### Load data
    # create the data and its corresponding datasets and dataloader
    train_data, num_labels = create_data(args.train,flag='train')
    dev_data = create_data(args.dev, flag='valid')
>>>>>>> 4217308a

    train_dataset = BertDataset(train_data, args)
    dev_dataset = BertDataset(dev_data, args)

    train_dataloader = DataLoader(train_dataset, shuffle=True, batch_size=args.batch_size,
                                  collate_fn=train_dataset.collate_fn)
    dev_dataloader = DataLoader(dev_dataset, shuffle=False, batch_size=args.batch_size,
                                collate_fn=dev_dataset.collate_fn)

    config = {'hidden_dropout_prob': args.hidden_dropout_prob,
              'num_labels': num_labels,
              'hidden_size': 256,
              'data_dir': '.',
              'author_size': 200,
              'use_author': args.use_author,
              'option': args.option}

    config = SimpleNamespace(**config)

    model = BertSentClassifier(config)
    if args.pretrained_model is not None:
        save = torch.load(args.pretrained_model)
        print('Loading model from: ', args.pretrained_model)
        model.load_state_dict(save['model'])
        print('Model loaded from: ', args.pretrained_model)
    model = model.to(device)

    lr = args.lr
    optimizer = AdamW(model.parameters(), lr=lr)
    best_dev_acc = 0

    run_filepath = f'{args.output_dir}/run.csv'

    for epoch in range(args.epochs):
        model.train()
        train_loss = 0
        num_batches = 0
        for step, batch in enumerate(tqdm(train_dataloader, desc=f'train-{epoch}', disable=TQDM_DISABLE)):
            b_ids, b_type_ids, b_mask, b_labels, b_sents, b_author_embedding = batch[0]['token_ids'], batch[0]['token_type_ids'], batch[0][
                'attention_mask'], batch[0]['labels'], batch[0]['sents'], batch[0]['author_embedding']

            b_ids = b_ids.to(device)
            b_mask = b_mask.to(device)
            b_author_embedding = b_author_embedding.to(device)
            b_labels = b_labels.to(device)

            optimizer.zero_grad()
            logits = model(b_ids, b_mask, b_author_embedding)
            loss = F.nll_loss(logits, b_labels.view(-1), reduction='sum') / args.batch_size

            loss.backward()
            optimizer.step()

            train_loss += loss.item()
            num_batches += 1

        train_loss = train_loss / (num_batches)

        train_acc, train_f1, eval_train_loss, *_ = model_eval(train_dataloader, model, device)
        dev_acc, dev_f1, dev_loss, *_ = model_eval(dev_dataloader, model, device)

        if dev_acc > best_dev_acc:
            best_dev_acc = dev_acc
            save_model(model, optimizer, args, config, args.save_model_path)

        print(f"epoch {epoch}: train loss :: {train_loss :.3f}, train acc :: {train_acc :.3f}, dev loss :: {dev_loss :.3f}, dev acc :: {dev_acc :.3f}")
        
        # Check if the file already exists to determine whether to write the header
        file_exists = os.path.isfile(run_filepath)
        with open(run_filepath, mode='a', newline='') as file:
            writer = csv.writer(file, delimiter=',')
            if not file_exists:
                writer.writerow(['epoch', 'train_loss', 'train_acc', 'dev_loss', 'dev_acc'])
            writer.writerow([epoch, train_loss, train_acc, dev_loss, dev_acc])


def test(args):
    with torch.no_grad():
        device = torch.device('cuda') if args.use_gpu else torch.device('cpu')
        saved = torch.load(args.save_model_path)
        config = saved['model_config']
        model = BertSentClassifier(config)
        model.load_state_dict(saved['model'])
        model = model.to(device)
        print(f"load model from {args.save_model_path}")
        dev_data = create_data(args.dev, flag='valid')
        dev_dataset = BertDataset(dev_data, args)
        dev_dataloader = DataLoader(dev_dataset, shuffle=False, batch_size=args.batch_size, collate_fn=dev_dataset.collate_fn)

        test_data = create_data(args.test, flag='test')
        test_dataset = BertDataset(test_data, args)
        test_dataloader = DataLoader(test_dataset, shuffle=False, batch_size=args.batch_size, collate_fn=test_dataset.collate_fn)

        dev_acc, dev_f1, dev_loss, dev_pred, dev_true, dev_sents = model_eval(dev_dataloader, model, device)
        test_acc, test_f1, test_loss, test_pred, test_true, test_sents = model_eval(test_dataloader, model, device)

        dev_out = f'{args.output_dir}/dev_result.txt'
        test_out = f'{args.output_dir}/test_result.txt'

        with open(dev_out, "w+", encoding="utf-8") as f:
            print(f"dev acc :: {dev_acc :.3f}")
            for s, t, p in zip(dev_sents, dev_true, dev_pred):
                f.write(f"{s} ||| {t} ||| {p}\n")

        with open(test_out, "w+", encoding="utf-8") as f:
            print(f"test acc :: {test_acc :.3f}")
            for s, t, p in zip(test_sents, test_true, test_pred):
                f.write(f"{s} ||| {t} ||| {p}\n")

        # Define label map
        label_map = {
            0: "Children's literature",
            1: "Crime Fiction",
            2: "Fantasy",
            3: "Mystery",
            4: "Non-fiction",
            5: "Science Fiction",
            6: "Suspense",
            7: "Young adult literature"
        }
        
        # Generate classification report
        dev_report = classification_report(dev_true, dev_pred, target_names=label_map.values(), labels=list(label_map.keys()), digits=3, zero_division=0)
        test_report = classification_report(test_true, test_pred, target_names=label_map.values(), labels=list(label_map.keys()), digits=3, zero_division=0)

        # Save classification report for dev
        dev_report_path = f'{args.output_dir}/dev_report.txt'
        with open(dev_report_path, "w+", encoding="utf-8") as f:
            f.write("Classification Report for Dev Data\n")
            f.write(dev_report)

        # Save classification report for test
        # Save classification report for test
        test_report_path = f'{args.output_dir}/test_report.txt'
        with open(test_report_path, "w+", encoding="utf-8") as f:
            f.write("Classification Report for Test Data\n")
            f.write(test_report)
        print(f"Test report saved to {test_report_path}")

        # Print classification reports for reference
        print("Classification Report for Dev Data:")
        print(dev_report)
        
        print("Classification Report for Test Data:")
        print(test_report)


def get_args():
    parser = argparse.ArgumentParser()
    parser.add_argument("--train", type=str, default="data/cfimdb-train.txt")
    parser.add_argument("--dev", type=str, default="data/cfimdb-dev.txt")
    parser.add_argument("--test", type=str, default="data/cfimdb-test.txt")
    parser.add_argument("--seed", type=int, default=11711)
    parser.add_argument("--epochs", type=int, default=10)
    parser.add_argument("--option", type=str,
                        help='pretrain: the BERT parameters are frozen; finetune: BERT parameters are updated',
                        choices=('pretrain', 'finetune'), default="pretrain")
    parser.add_argument("--pretrained_model", type=str, default=None)
    parser.add_argument("--save_model_path", type=str, default=None)
    parser.add_argument("--use_gpu", action='store_true')
    parser.add_argument("--use_author", action='store_true')
    parser.add_argument("--output_dir", type=str, default="/output")

    # hyper parameters
    parser.add_argument("--batch_size", help='sst: 64, cfimdb: 8 can fit a 12GB GPU', type=int, default=8)
    parser.add_argument("--hidden_dropout_prob", type=float, default=0.3)
    parser.add_argument("--lr", type=float, help="learning rate, default lr for 'pretrain': 1e-3, 'finetune': 1e-5",
                        default=1e-5)

    parser.add_argument("--filepath", type=str, default="kaggle/working")
    args = parser.parse_args()
    print(f"args: {vars(args)}")
    return args

if __name__ == "__main__":
    args = get_args()
<<<<<<< HEAD
    # args.filepath = f'{args.option}-{args.epochs}-{args.lr}-second.pt' # save path
=======

    # Ensure the directory exists
    output_folder = f'{args.output_dir}/'
    if not os.path.isdir(output_folder):
        os.makedirs(output_folder)

    if args.save_model_path is None:
        args.save_model_path = f'{args.output_dir}/{args.option}-{args.epochs}-{args.lr}.pt' # save path
    else:
        args.save_model_path = f'{args.output_dir}/{args.save_model_path}' # save path
>>>>>>> 4217308a
    seed_everything(args.seed)  # fix the seed for reproducibility
    train(args)
    # test(args)<|MERGE_RESOLUTION|>--- conflicted
+++ resolved
@@ -11,11 +11,8 @@
 
 from tokenizer import BertTokenizer
 from bert import BertModel
-<<<<<<< HEAD
-=======
 from extras_utils import get_author_embedding, get_authors_embedding
 # from optimizer import AdamW
->>>>>>> 4217308a
 from torch.optim import AdamW
 from tqdm import tqdm
 
@@ -46,8 +43,6 @@
             elif config.option == 'finetune':
                 param.requires_grad = True
 
-<<<<<<< HEAD
-=======
         self.use_author = config.use_author
 
         if config.use_author:
@@ -57,7 +52,6 @@
         
         # todo
         # raise NotImplementedError
->>>>>>> 4217308a
         self.dropout = torch.nn.Dropout(config.hidden_dropout_prob)
         self.mlp = torch.nn.Sequential(
             torch.nn.Linear(config.hidden_size + extra_dim, 512),
@@ -70,23 +64,17 @@
         )
         self.softmax = torch.nn.LogSoftmax(dim=-1)
 
-<<<<<<< HEAD
-    def forward(self, input_ids, attention_mask):
-=======
     def forward(self, input_ids, attention_mask, author_embedding):
         # todo
         # the final bert contextualize embedding is the hidden state of [CLS] token (the first token)
         # raise NotImplementedError
->>>>>>> 4217308a
         output = self.bert(input_ids, attention_mask)
         pooled = output['pooler_output']
-
         if self.use_author:
             pooled = torch.cat((pooled, author_embedding), 1)
-            
-        # return self.softmax(self.project(self.dropout(pooled)))
-        return self.softmax(self.mlp(self.dropout(pooled)))
-
+        return self.softmax(self.project(self.dropout(pooled)))
+
+# create a custom Dataset Class to be used for the dataloader
 class BertDataset(Dataset):
     def __init__(self, dataset, args):
         self.dataset = dataset
@@ -135,43 +123,17 @@
 
         return batches
 
-# def create_data(filename, flag='train'):
-#     tokenizer = BertTokenizer.from_pretrained('google/bert_uncased_L-4_H-256_A-4')
-#     num_labels = {}
-#     data = []
-
-#     with open(filename, 'r',  encoding='utf-8') as fp:
-#         for line in fp:
-#             label, org_sent = line.split(' ||| ')
-#             sent = org_sent.lower().strip()
-#             tokens = tokenizer.tokenize("[CLS] " + sent + " [SEP]")
-#             label = int(label.strip())
-#             if label not in num_labels:
-#                 num_labels[label] = len(num_labels)
-#             data.append((sent, label, tokens))
-#     print(f"load {len(data)} data from {filename}")
-#     if flag == 'train':
-#         return data, len(num_labels)
-#     else:
-#         return data
-
-<<<<<<< HEAD
-def create_data(filename, flag='train'):
-=======
+
 # create the data which is a list of (sentence, label, token for the labels)
 def create_data(filename, author2embedding_filename='data/author2embedding.pickle', flag='train'):
->>>>>>> 4217308a
     # specify the tokenizer
     tokenizer = BertTokenizer.from_pretrained('google/bert_uncased_L-4_H-256_A-4')
     num_labels = {}
     data = []
 
-<<<<<<< HEAD
-=======
     with open(author2embedding_filename, 'rb') as f:
         author2embedding = pickle.load(f)
 
->>>>>>> 4217308a
     label_map = {
         "Children's literature" : 0,
         "Crime Fiction" : 1,
@@ -191,12 +153,8 @@
         sent = row['Summary'].lower().strip()
         tokens = tokenizer.tokenize("[CLS] " + sent + " [SEP]")
         book_authors = row['Book Author']
-<<<<<<< HEAD
-        data.append((sent, label, tokens))
-=======
         author_embedding = get_authors_embedding(author2embedding, book_authors)
         data.append((sent, label, tokens, author_embedding))
->>>>>>> 4217308a
     print(f"load {len(data)} data from {filename}")
     if flag == 'train':
         return data, len(num_labels)
@@ -257,16 +215,10 @@
 
 def train(args):
     device = torch.device('cuda') if args.use_gpu else torch.device('cpu')
-<<<<<<< HEAD
-
-    train_data, num_labels = create_data(args.train, 'train')
-    dev_data = create_data(args.dev, 'valid')
-=======
     #### Load data
     # create the data and its corresponding datasets and dataloader
     train_data, num_labels = create_data(args.train,flag='train')
     dev_data = create_data(args.dev, flag='valid')
->>>>>>> 4217308a
 
     train_dataset = BertDataset(train_data, args)
     dev_dataset = BertDataset(dev_data, args)
@@ -443,9 +395,6 @@
 
 if __name__ == "__main__":
     args = get_args()
-<<<<<<< HEAD
-    # args.filepath = f'{args.option}-{args.epochs}-{args.lr}-second.pt' # save path
-=======
 
     # Ensure the directory exists
     output_folder = f'{args.output_dir}/'
@@ -456,7 +405,6 @@
         args.save_model_path = f'{args.output_dir}/{args.option}-{args.epochs}-{args.lr}.pt' # save path
     else:
         args.save_model_path = f'{args.output_dir}/{args.save_model_path}' # save path
->>>>>>> 4217308a
     seed_everything(args.seed)  # fix the seed for reproducibility
     train(args)
     # test(args)